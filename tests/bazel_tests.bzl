load(
    "@io_bazel_rules_go//go/private:context.bzl",
    "go_context",
)
load(
    "@io_bazel_rules_go//go/private:common.bzl",
    "env_execute",
)
load(
    "@io_bazel_rules_go//go/private:rules/rule.bzl",
    "go_rule",
)
load(
    "@io_bazel_rules_go//go/private:skylib/lib/paths.bzl",
    "paths",
)
load(
    "@io_bazel_rules_go//go/private:skylib/lib/shell.bzl",
    "shell",
)

# _bazelrc is the bazel.rc file that sets the default options for tests
def _bazelrc(strategy):
    return """
build --verbose_failures
build --sandbox_debug
build --test_output=errors
build --spawn_strategy={strategy}
build --genrule_strategy={strategy}

test --test_strategy={strategy}
test --nocache_test_results

build:isolate --
build:fetch --fetch=True
""".format(strategy = strategy)

# _basic_workspace is the content appended to all test workspace files
# it contains the calls required to make the go rules work
_basic_workspace = """
load("@io_bazel_rules_go//go:def.bzl", "go_rules_dependencies", "go_register_toolchains")
go_rules_dependencies()
"""

# _bazel_test_script_template is the template for the bazel invocation script
_bazel_test_script_template = """
set -u

echo running in {work_dir}
unset TEST_TMPDIR
RULES_GO_OUTPUT={output}

mkdir -p {work_dir}
mkdir -p {cache_dir}
cp -f {workspace} {work_dir}/WORKSPACE
cp -f {build} {work_dir}/BUILD.bazel
extra_files=({extra_files})
if [ "${{#extra_files[@]}}" -ne 0 ]; then
  cp -f "${{extra_files[@]}}" {work_dir}/
fi
cd {work_dir}

<<<<<<< HEAD
{bazel} --bazelrc {bazelrc} {command} --experimental_repository_cache={cache_dir} --config {config} {args} {target} >& bazel-output.txt
=======
output_base_arg=""
if (( {clean_build} )); then
  tmp_output_base="$(mktemp -d)"
  output_base_arg="--output_base=${{tmp_output_base}}"
fi

cmd=(
{bazel} --bazelrc {bazelrc} ${{output_base_arg}} {command}
--experimental_repository_cache={cache_dir} --config {config} {args}
{target}
)
echo "${{cmd[*]}}" >bazel-output.txt
"${{cmd[@]}}" >>bazel-output.txt 2>&1
>>>>>>> 23832947
result=$?

function at_exit {{
  echo "bazel exited with status $result"
  echo "----- bazel-output.txt begin -----"
  cat bazel-output.txt
  echo "----- bazel-output.txt end -----"
  for log in {logs}; do
    if [ ! -e "$log" ]; then
      echo "----- $log not found -----"
    else
      echo "----- $log begin -----"
      cat "$log"
      echo "----- $log end -----"
    fi
  done
  if (( {clean_build} )); then
    {bazel} --bazelrc {bazelrc} ${{output_base_arg}} clean &> /dev/null
    {bazel} --bazelrc {bazelrc} ${{output_base_arg}} shutdown &> /dev/null
  fi
}}
trap at_exit EXIT

{check}

exit $result
"""

# _env_build_template is the template for the bazel test environment repository build file
_env_build_template = """
load("@io_bazel_rules_go//tests:bazel_tests.bzl", "bazel_test_settings")
bazel_test_settings(
  name = "settings",
  bazel = "{bazel}",
  exec_root = "{exec_root}",
  scratch_dir = "{scratch_dir}",
  visibility = ["//visibility:public"],
)
filegroup(
  name = "standalone_bazelrc",
  srcs = ["test.bazelrc"],
  visibility = ["//visibility:public"],
)
filegroup(
  name = "sandboxed_bazelrc",
  srcs = ["sandboxed_test.bazelrc"],
  visibility = ["//visibility:public"],
)
"""

CURRENT_VERSION = "current"

def _bazel_test_script_impl(ctx):
    go = go_context(ctx)
    script_file = go.declare_file(go, ext = ".bash")

    if not ctx.attr.targets:
        # Skip test when there are no targets. Targets may be platform-specific,
        # and we may not have any targets on some platforms.
        ctx.actions.write(script_file, "", is_executable = True)
        return [DefaultInfo(files = depset([script_file]))]

    if ctx.attr.go_version == CURRENT_VERSION:
        register = "go_register_toolchains()\n"
    elif ctx.attr.go_version != None:
        register = 'go_register_toolchains(go_version="{}")\n'.format(ctx.attr.go_version)

    workspace_content = 'workspace(name = "bazel_test")\n\n'
    for ext in ctx.attr.externals:
        root = ext.label.workspace_root
        _, _, name = ext.label.workspace_root.rpartition("/")
        workspace_content += 'local_repository(name="{name}", path="{exec_root}/{root}")\n'.format(
            name = name,
            root = root,
            exec_root = ctx.attr._settings.exec_root,
        )
    if ctx.attr.workspace:
        workspace_content += ctx.attr.workspace
    else:
        workspace_content += _basic_workspace.format()
        workspace_content += register

    workspace_file = go.declare_file(go, path = "WORKSPACE.in")
    ctx.actions.write(workspace_file, workspace_content)
    build_file = go.declare_file(go, path = "BUILD.in")
    ctx.actions.write(build_file, ctx.attr.build)

    output = "external/" + ctx.workspace_name + "/" + ctx.label.package
    targets = ["@" + ctx.workspace_name + "//" + ctx.label.package + t if t.startswith(":") else t for t in ctx.attr.targets]
    logs = []
    if ctx.attr.command in ("test", "coverage"):
        # TODO(jayconrod): read logs for other packages
        logs = [
            "bazel-testlogs/{}/{}/test.log".format(output, t[1:])
            for t in ctx.attr.targets
            if t.startswith(":")
        ]

    script_content = _bazel_test_script_template.format(
<<<<<<< HEAD
        bazelrc = shell.quote(ctx.attr._settings.exec_root + "/" + ctx.file._bazelrc.path),
=======
        bazelrc = shell.quote(ctx.attr._settings.exec_root + "/" + ctx.file.bazelrc.path),
>>>>>>> 23832947
        config = ctx.attr.config,
        extra_files = " ".join([shell.quote(paths.join(ctx.attr._settings.exec_root, "execroot", "io_bazel_rules_go", file.path)) for file in ctx.files.extra_files]),
        command = ctx.attr.command,
        args = " ".join(ctx.attr.args),
        target = " ".join(targets),
        logs = " ".join([shell.quote(l) for l in logs]),
        check = ctx.attr.check,
        workspace = shell.quote(workspace_file.short_path),
        build = shell.quote(build_file.short_path),
        output = shell.quote(output),
        bazel = ctx.attr._settings.bazel,
        work_dir = shell.quote(ctx.attr._settings.scratch_dir + "/" + ctx.attr.config),
        cache_dir = shell.quote(ctx.attr._settings.scratch_dir + "/cache"),
<<<<<<< HEAD
=======
        clean_build = "1" if ctx.attr.clean_build else "0",
>>>>>>> 23832947
    )
    ctx.actions.write(output = script_file, is_executable = True, content = script_content)
    return struct(
        files = depset([script_file]),
        runfiles = ctx.runfiles(
            [workspace_file, build_file] + ctx.files.extra_files,
            collect_data = True,
        ),
    )

_bazel_test_script = go_rule(
    _bazel_test_script_impl,
    attrs = {
        "command": attr.string(
            mandatory = True,
            values = [
                "build",
                "test",
                "coverage",
                "run",
            ],
        ),
        "args": attr.string_list(default = []),
        "targets": attr.string_list(mandatory = True),
        "externals": attr.label_list(allow_files = True),
        "go_version": attr.string(default = CURRENT_VERSION),
        "workspace": attr.string(),
        "build": attr.string(),
        "check": attr.string(),
        "config": attr.string(default = "isolate"),
        "extra_files": attr.label_list(allow_files = True),
        "data": attr.label_list(
            allow_files = True,
            cfg = "data",
        ),
        "clean_build": attr.bool(default = False),
        "bazelrc": attr.label(
            allow_files = True,
            single_file = True,
            default = "@bazel_test//:standalone_bazelrc",
        ),
        "_settings": attr.label(default = Label("@bazel_test//:settings")),
    },
)

<<<<<<< HEAD
def bazel_test(name, command = None, args = None, targets = None, go_version = None, tags = [], externals = [], workspace = "", build = "", check = "", config = None, extra_files = []):
=======
def bazel_test(name, command = None, args = None, targets = None, go_version = None, tags = [], externals = [], workspace = "", build = "", check = "", config = None, extra_files = [], standalone = True, clean_build = False):
>>>>>>> 23832947
    script_name = name + "_script"
    externals = externals + [
        "@io_bazel_rules_go//:AUTHORS",
    ]
    if go_version == None or go_version == CURRENT_VERSION:
        externals.append("@go_sdk//:packages.txt")

    bazelrc = "@bazel_test//:standalone_bazelrc" if standalone else "@bazel_test//:sandboxed_bazelrc"

    _bazel_test_script(
        name = script_name,
        args = args,
        bazelrc = bazelrc,
        build = build,
        check = check,
        clean_build = clean_build,
        command = command,
        config = config,
<<<<<<< HEAD
        extra_files = extra_files,
=======
        externals = externals,
        extra_files = extra_files,
        go_version = go_version,
        targets = targets,
        workspace = workspace,
>>>>>>> 23832947
    )
    native.sh_test(
        name = name,
        size = "large",
        timeout = "moderate",
        srcs = [":" + script_name],
        tags = ["local", "bazel", "exclusive"] + tags,
        data = [
            "@bazel_gazelle//cmd/gazelle",
            bazelrc,
            "@io_bazel_rules_go//tests:rules_go_deps",
        ],
    )

def _md5_sum_impl(ctx):
    go = go_context(ctx)
    out = go.declare_file(go, ext = ".md5")
    arguments = ctx.actions.args()
    arguments.add(["-output", out.path])
    arguments.add(ctx.files.srcs)
    ctx.actions.run(
        inputs = ctx.files.srcs,
        outputs = [out],
        mnemonic = "GoMd5sum",
        executable = ctx.file._md5sum,
        arguments = [arguments],
    )
    return struct(files = depset([out]))

md5_sum = go_rule(
    _md5_sum_impl,
    attrs = {
        "srcs": attr.label_list(allow_files = True),
        "_md5sum": attr.label(
            allow_files = True,
            single_file = True,
            default = Label("@io_bazel_rules_go//go/tools/builders:md5sum"),
        ),
    },
)

def _test_environment_impl(ctx):
    # Find bazel
    bazel = ""
    if "BAZEL" in ctx.os.environ:
        bazel = ctx.os.environ["BAZEL"]
    elif "BAZEL_VERSION" in ctx.os.environ:
        home = ctx.os.environ["HOME"]
        bazel = home + "/.bazel/{0}/bin/bazel".format(ctx.os.environ["BAZEL_VERSION"])
    if bazel == "" or not ctx.path(bazel).exists:
        bazel = ctx.which("bazel")

    # Get a temporary directory to use as our scratch workspace
    if ctx.os.name.startswith("windows"):
        scratch_dir = ctx.os.environ["TMP"].replace("\\", "/") + "/bazel_go_test"
    else:
        result = env_execute(ctx, ["mktemp", "-d"])
        if result.return_code:
            fail("failed to create temporary directory for bazel tests: {}".format(result.stderr))
        scratch_dir = result.stdout.strip()

    # Work out where we are running so we can find externals
    exec_root, _, _ = str(ctx.path(".")).rpartition("/external/")

    # build the basic environment
    ctx.file("WORKSPACE", 'workspace(name = "{}")'.format(ctx.name))
    ctx.file("BUILD.bazel", _env_build_template.format(
        bazel = bazel,
        exec_root = exec_root,
        scratch_dir = scratch_dir,
    ))
    ctx.file("test.bazelrc", content = _bazelrc("standalone"))
    ctx.file("sandboxed_test.bazelrc", content = _bazelrc("sandboxed"))

_test_environment = repository_rule(
    attrs = {},
    environ = [
        "BAZEL",
        "BAZEL_VERSION",
        "HOME",
    ],
    implementation = _test_environment_impl,
)

def _bazel_test_settings_impl(ctx):
    return struct(
        bazel = ctx.attr.bazel,
        exec_root = ctx.attr.exec_root,
        scratch_dir = ctx.attr.scratch_dir,
    )

bazel_test_settings = rule(
    _bazel_test_settings_impl,
    attrs = {
        "bazel": attr.string(mandatory = True),
        "exec_root": attr.string(mandatory = True),
        "scratch_dir": attr.string(mandatory = True),
    },
)

def test_environment():
    _test_environment(name = "bazel_test")<|MERGE_RESOLUTION|>--- conflicted
+++ resolved
@@ -60,9 +60,6 @@
 fi
 cd {work_dir}
 
-<<<<<<< HEAD
-{bazel} --bazelrc {bazelrc} {command} --experimental_repository_cache={cache_dir} --config {config} {args} {target} >& bazel-output.txt
-=======
 output_base_arg=""
 if (( {clean_build} )); then
   tmp_output_base="$(mktemp -d)"
@@ -76,7 +73,6 @@
 )
 echo "${{cmd[*]}}" >bazel-output.txt
 "${{cmd[@]}}" >>bazel-output.txt 2>&1
->>>>>>> 23832947
 result=$?
 
 function at_exit {{
@@ -176,11 +172,7 @@
         ]
 
     script_content = _bazel_test_script_template.format(
-<<<<<<< HEAD
-        bazelrc = shell.quote(ctx.attr._settings.exec_root + "/" + ctx.file._bazelrc.path),
-=======
         bazelrc = shell.quote(ctx.attr._settings.exec_root + "/" + ctx.file.bazelrc.path),
->>>>>>> 23832947
         config = ctx.attr.config,
         extra_files = " ".join([shell.quote(paths.join(ctx.attr._settings.exec_root, "execroot", "io_bazel_rules_go", file.path)) for file in ctx.files.extra_files]),
         command = ctx.attr.command,
@@ -194,10 +186,7 @@
         bazel = ctx.attr._settings.bazel,
         work_dir = shell.quote(ctx.attr._settings.scratch_dir + "/" + ctx.attr.config),
         cache_dir = shell.quote(ctx.attr._settings.scratch_dir + "/cache"),
-<<<<<<< HEAD
-=======
         clean_build = "1" if ctx.attr.clean_build else "0",
->>>>>>> 23832947
     )
     ctx.actions.write(output = script_file, is_executable = True, content = script_content)
     return struct(
@@ -243,11 +232,7 @@
     },
 )
 
-<<<<<<< HEAD
-def bazel_test(name, command = None, args = None, targets = None, go_version = None, tags = [], externals = [], workspace = "", build = "", check = "", config = None, extra_files = []):
-=======
 def bazel_test(name, command = None, args = None, targets = None, go_version = None, tags = [], externals = [], workspace = "", build = "", check = "", config = None, extra_files = [], standalone = True, clean_build = False):
->>>>>>> 23832947
     script_name = name + "_script"
     externals = externals + [
         "@io_bazel_rules_go//:AUTHORS",
@@ -266,15 +251,11 @@
         clean_build = clean_build,
         command = command,
         config = config,
-<<<<<<< HEAD
-        extra_files = extra_files,
-=======
         externals = externals,
         extra_files = extra_files,
         go_version = go_version,
         targets = targets,
         workspace = workspace,
->>>>>>> 23832947
     )
     native.sh_test(
         name = name,
