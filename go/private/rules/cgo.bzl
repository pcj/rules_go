--- conflicted
+++ resolved
@@ -132,15 +132,9 @@
     cgo_types = go.declare_file(go, path = "_cgo_gotypes.go")
     out_dir = cgo_main.dirname
 
-<<<<<<< HEAD
-    builder_args = go.args(go)
-    tool_args = ctx.actions.args()
-    cc_args = ctx.actions.args()
-=======
-    builder_args = go.args(go)     # interpreted by builder
-    tool_args = ctx.actions.args() # interpreted by cgo
-    cc_args = ctx.actions.args()   # interpreted by C compiler
->>>>>>> 0b731fe1
+    builder_args = go.args(go)  # interpreted by builder
+    tool_args = ctx.actions.args()  # interpreted by cgo
+    cc_args = ctx.actions.args()  # interpreted by C compiler
 
     c_outs = [cgo_export_h, cgo_export_c]
     cxx_outs = [cgo_export_h]
