# Copyright 2017 The Bazel Authors. All rights reserved.
#
# Licensed under the Apache License, Version 2.0 (the "License");
# you may not use this file except in compliance with the License.
# You may obtain a copy of the License at
#
#    http://www.apache.org/licenses/LICENSE-2.0
#
# Unless required by applicable law or agreed to in writing, software
# distributed under the License is distributed on an "AS IS" BASIS,
# WITHOUT WARRANTIES OR CONDITIONS OF ANY KIND, either express or implied.
# See the License for the specific language governing permissions and
# limitations under the License.

load(
    "@io_bazel_rules_go//go/private:providers.bzl",
    "EXPLICIT_PATH",
    "EXPORT_PATH",
    "GoAspectProviders",
    "GoBuilders",
    "GoLibrary",
    "GoSource",
    "GoStdLib",
    "INFERRED_PATH",
    "get_archive",
    "get_source",
)
load(
    "@io_bazel_rules_go//go/platform:list.bzl",
    "GOOS_GOARCH",
)
load(
    "@io_bazel_rules_go//go/private:mode.bzl",
    "get_mode",
    "installsuffix",
    "mode_string",
)
load(
    "@io_bazel_rules_go//go/private:common.bzl",
    "as_iterable",
    "goos_to_extension",
    "goos_to_shared_extension",
    "paths",
    "structs",
)
load(
    "@io_bazel_rules_go//go/platform:apple.bzl",
    "apple_ensure_options",
)

GoContext = provider()

_COMPILER_OPTIONS_BLACKLIST = {
    "-fcolor-diagnostics": None,
    "-Wall": None,
    "-g0": None,  # symbols are needed by Go, so keep them
}

_LINKER_OPTIONS_BLACKLIST = {
    "-Wl,--gc-sections": None,
}

def _filter_options(options, blacklist):
    return [option for option in options if option not in blacklist]

def _child_name(go, path, ext, name):
    childname = mode_string(go.mode) + "/"
    childname += name if name else go._ctx.label.name
    if path:
        childname += "%/" + path
    if ext:
        childname += ext
    return childname

def _declare_file(go, path = "", ext = "", name = ""):
    return go.actions.declare_file(_child_name(go, path, ext, name))

def _declare_directory(go, path = "", ext = "", name = ""):
    return go.actions.declare_directory(_child_name(go, path, ext, name))

def _new_args(go):
    # TODO(jayconrod): print warning.
    return go.builder_args(go)

def _builder_args(go):
    args = go.actions.args()
    args.use_param_file("-param=%s")
    args.set_param_file_format("multiline")
    args.add("-sdk", go.sdk.root_file.dirname)
    args.add("-installsuffix", installsuffix(go.mode))
    args.add_joined("-tags", go.tags, join_with = ",")
    return args

def _tool_args(go):
    args = go.actions.args()
<<<<<<< HEAD
    args.add_all(["-sdk", go.sdk.root_file.dirname])
    args.add_joined("-tags", go.tags, join_with = ",")
=======
    args.use_param_file("-param=%s")
    args.set_param_file_format("multiline")
>>>>>>> 4f3399d8
    return args

def _new_library(go, name = None, importpath = None, resolver = None, importable = True, testfilter = None, **kwargs):
    if not importpath:
        importpath = go.importpath
        importmap = go.importmap
    else:
        importmap = importpath
    pathtype = go.pathtype
    if not importable and pathtype == EXPLICIT_PATH:
        pathtype = EXPORT_PATH

    return GoLibrary(
        name = go._ctx.label.name if not name else name,
        label = go._ctx.label,
        importpath = importpath,
        importmap = importmap,
        pathtype = pathtype,
        resolve = resolver,
        testfilter = testfilter,
        **kwargs
    )

def _merge_embed(source, embed):
    s = get_source(embed)
    source["srcs"] = s.srcs + source["srcs"]
    source["orig_srcs"] = s.orig_srcs + source["orig_srcs"]
    source["orig_src_map"].update(s.orig_src_map)
    source["cover"] = source["cover"] + s.cover
    source["deps"] = source["deps"] + s.deps
    source["x_defs"].update(s.x_defs)
    source["gc_goopts"] = source["gc_goopts"] + s.gc_goopts
    source["runfiles"] = source["runfiles"].merge(s.runfiles)
    source["cgo_deps"] = source["cgo_deps"] + s.cgo_deps
    source["cgo_exports"] = source["cgo_exports"] + s.cgo_exports
    if s.cgo_archives:
        if source["cgo_archives"]:
            fail("multiple libraries with cgo_archives embedded")
        source["cgo_archives"] = s.cgo_archives

def _library_to_source(go, attr, library, coverage_instrumented):
    #TODO: stop collapsing a depset in this line...
    attr_srcs = [f for t in getattr(attr, "srcs", []) for f in as_iterable(t.files)]
    generated_srcs = getattr(library, "srcs", [])
    srcs = attr_srcs + generated_srcs
    source = {
        "library": library,
        "mode": go.mode,
        "srcs": srcs,
        "orig_srcs": srcs,
        "orig_src_map": {},
        "cover": [],
        "x_defs": {},
        "deps": getattr(attr, "deps", []),
        "gc_goopts": getattr(attr, "gc_goopts", []),
        "runfiles": go._ctx.runfiles(collect_data = True),
        "cgo_archives": [],
        "cgo_deps": [],
        "cgo_exports": [],
    }
    if coverage_instrumented and not getattr(attr, "testonly", False):
        source["cover"] = attr_srcs
    for e in getattr(attr, "embed", []):
        _merge_embed(source, e)
    x_defs = source["x_defs"]
    for k, v in getattr(attr, "x_defs", {}).items():
        if "." not in k:
            k = "{}.{}".format(library.importmap, k)
        x_defs[k] = v
    source["x_defs"] = x_defs
    if library.resolve:
        library.resolve(go, attr, source, _merge_embed)
    return GoSource(**source)

def _infer_importpath(ctx):
    DEFAULT_LIB = "go_default_library"
    VENDOR_PREFIX = "/vendor/"

    # Check if paths were explicitly set, either in this rule or in an
    # embedded rule.
    attr_importpath = getattr(ctx.attr, "importpath", "")
    attr_importmap = getattr(ctx.attr, "importmap", "")
    embed_importpath = ""
    embed_importmap = ""
    for embed in getattr(ctx.attr, "embed", []):
        if GoLibrary not in embed:
            continue
        lib = embed[GoLibrary]
        if lib.pathtype == EXPLICIT_PATH:
            embed_importpath = lib.importpath
            embed_importmap = lib.importmap
            break

    importpath = attr_importpath or embed_importpath
    importmap = attr_importmap or embed_importmap or importpath
    if importpath:
        return importpath, importmap, EXPLICIT_PATH

    # Guess an import path based on the directory structure
    # This should only really be relied on for binaries
    importpath = ctx.label.package
    if ctx.label.name != DEFAULT_LIB and not importpath.endswith(ctx.label.name):
        importpath += "/" + ctx.label.name
    if importpath.rfind(VENDOR_PREFIX) != -1:
        importpath = importpath[len(VENDOR_PREFIX) + importpath.rfind(VENDOR_PREFIX):]
    if importpath.startswith("/"):
        importpath = importpath[1:]
    return importpath, importpath, INFERRED_PATH

def go_context(ctx, attr = None):
    toolchain = ctx.toolchains["@io_bazel_rules_go//go:toolchain"]

    if not attr:
        attr = ctx.attr

    builders = getattr(attr, "_builders", None)
    if builders:
        builders = builders[GoBuilders]

    checker = getattr(attr, "_checker", None)
    if checker:
        checker = checker[DefaultInfo].files_to_run

    coverdata = getattr(attr, "_coverdata", None)
    if coverdata:
        coverdata = get_archive(coverdata)

    host_only = getattr(attr, "_hostonly", False)

    context_data = attr._go_context_data
    mode = get_mode(ctx, host_only, toolchain, context_data)
    tags = list(context_data.tags)
    if mode.race:
        tags.append("race")
    if mode.msan:
        tags.append("msan")
    binary = toolchain.sdk.go

    stdlib = getattr(attr, "_stdlib", None)
    if stdlib:
        stdlib = get_source(stdlib).stdlib
        goroot = stdlib.root_file.dirname
    else:
        goroot = toolchain.sdk.root_file.dirname

    env = dict(context_data.env)
    env.update({
        "GOARCH": mode.goarch,
        "GOOS": mode.goos,
        "GOROOT": goroot,
        "GOROOT_FINAL": "GOROOT",
        "CGO_ENABLED": "0" if mode.pure else "1",
        "PATH": context_data.cgo_tools.compiler_path,
    })

    # TODO(jayconrod): remove this. It's way too broad. Everything should
    # depend on more specific lists.
    sdk_files = ([toolchain.sdk.go] +
                 toolchain.sdk.srcs +
                 toolchain.sdk.headers +
                 toolchain.sdk.libs +
                 toolchain.sdk.tools)

    importpath, importmap, pathtype = _infer_importpath(ctx)
    return GoContext(
        # Fields
        toolchain = toolchain,
        sdk = toolchain.sdk,
        mode = mode,
        root = goroot,
        go = binary,
        stdlib = stdlib,
        sdk_root = toolchain.sdk.root_file,
        sdk_files = sdk_files,
        sdk_tools = toolchain.sdk.tools,
        actions = ctx.actions,
        exe_extension = goos_to_extension(mode.goos),
        shared_extension = goos_to_shared_extension(mode.goos),
        crosstool = context_data.crosstool,
        package_list = toolchain.sdk.package_list,
        importpath = importpath,
        importmap = importmap,
        pathtype = pathtype,
        cgo_tools = context_data.cgo_tools,
        builders = builders,
        checker = checker,
        coverdata = coverdata,
        coverage_enabled = ctx.configuration.coverage_enabled,
        coverage_instrumented = ctx.coverage_instrumented(),
        env = env,
        tags = tags,
        # Action generators
        archive = toolchain.actions.archive,
        asm = toolchain.actions.asm,
        binary = toolchain.actions.binary,
        compile = toolchain.actions.compile,
        cover = toolchain.actions.cover,
        link = toolchain.actions.link,
        pack = toolchain.actions.pack,

        # Helpers
        args = _new_args,  # deprecated
        builder_args = _builder_args,
        tool_args = _tool_args,
        new_library = _new_library,
        library_to_source = _library_to_source,
        declare_file = _declare_file,
        declare_directory = _declare_directory,

        # Private
        _ctx = ctx,  # TODO: All uses of this should be removed
    )

def _go_context_data(ctx):
    cpp = ctx.fragments.cpp
    features = ctx.features
    compiler_options = _filter_options(
        cpp.compiler_options(features) + cpp.unfiltered_compiler_options(features),
        _COMPILER_OPTIONS_BLACKLIST,
    )
    linker_options = _filter_options(
        cpp.link_options + cpp.mostly_static_link_options(features, False),
        _LINKER_OPTIONS_BLACKLIST,
    )

    env = {}
    tags = []
    if "gotags" in ctx.var:
        tags = ctx.var["gotags"].split(",")
    apple_ensure_options(ctx, env, tags, compiler_options, linker_options)
    compiler_path, _ = cpp.ld_executable.rsplit("/", 1)
    return struct(
        strip = ctx.attr.strip,
        crosstool = ctx.files._crosstool,
        tags = tags,
        env = env,
        cgo_tools = struct(
            compiler_path = compiler_path,
            compiler_executable = cpp.compiler_executable,
            ld_executable = cpp.ld_executable,
            compiler_options = compiler_options,
            linker_options = linker_options,
            options = compiler_options + linker_options,
            c_options = cpp.c_options,
        ),
    )

go_context_data = rule(
    _go_context_data,
    attrs = {
        "strip": attr.string(mandatory = True),
        "_crosstool": attr.label(default = "@bazel_tools//tools/cpp:current_cc_toolchain"),
        "_xcode_config": attr.label(
            default = "@bazel_tools//tools/osx:current_xcode_config",
        ),
    },
    fragments = ["cpp", "apple"],
)<|MERGE_RESOLUTION|>--- conflicted
+++ resolved
@@ -93,13 +93,8 @@
 
 def _tool_args(go):
     args = go.actions.args()
-<<<<<<< HEAD
-    args.add_all(["-sdk", go.sdk.root_file.dirname])
-    args.add_joined("-tags", go.tags, join_with = ",")
-=======
     args.use_param_file("-param=%s")
     args.set_param_file_format("multiline")
->>>>>>> 4f3399d8
     return args
 
 def _new_library(go, name = None, importpath = None, resolver = None, importable = True, testfilter = None, **kwargs):
