--- conflicted
+++ resolved
@@ -130,18 +130,12 @@
         out_file = tag
     args = ctx.actions.args()
     args.add_all([
-<<<<<<< HEAD
-        "-manifest", manifest_file,
-        "-out", out_path,
-        "-mode", ctx.attr.mode,
-=======
         "-manifest",
         manifest_file,
         "-out",
         out_path,
         "-mode",
         ctx.attr.mode,
->>>>>>> 4f3399d8
     ])
     ctx.actions.run(
         outputs = outputs,
